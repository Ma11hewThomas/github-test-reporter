--- conflicted
+++ resolved
@@ -7,24 +7,5 @@
     steps:
     - name: Checkout code
       uses: actions/checkout@v4
-<<<<<<< HEAD
-    - name: Install dependencies
-      run: npm install
-    - name: build
-      run: npx tsc
-    - name: Run index.js
-      run: node dist/index.js report.json
-=======
-
-    - name: Setup Node.js
-      uses: actions/setup-node@v2
-      with:
-        node-version: '20'  # Specify the Node.js version you need
-
-    - name: Install Dependencies
-      run: npm install
-
     - name: Run CTRF annotations
-      run: npx github-actions-ctrf all ctrf-report.json
-    # Repeat similar for other commands
->>>>>>> 391f3ca1
+      run: npx github-actions-ctrf ctrf-report.json